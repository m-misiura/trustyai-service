--- conflicted
+++ resolved
@@ -16,11 +16,7 @@
 cryptography =  "^44.0.2"
 protobuf = "^4.24.4"
 requests = "^2.31.0"
-<<<<<<< HEAD
-scipy = "^1.15.2"
-=======
 h5py = "^3.13.0"
->>>>>>> 937c8e84
 
 [tool.poetry.group.dev.dependencies]
 pytest = "^7.4.2"
